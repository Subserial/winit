--- conflicted
+++ resolved
@@ -1,13 +1,5 @@
-<<<<<<< HEAD
-use std::os::raw;
+use sctk::shell::wlr_layer::{Anchor, KeyboardInteractivity, Layer};
 
-use sctk::{
-    reexports::client::Proxy,
-    shell::wlr_layer::{Anchor, KeyboardInteractivity, Layer},
-};
-
-=======
->>>>>>> 816798bf
 use crate::{
     event_loop::{EventLoopBuilder, EventLoopWindowTarget},
     monitor::MonitorHandle,
@@ -56,97 +48,9 @@
 }
 
 /// Additional methods on [`Window`] that are specific to Wayland.
-<<<<<<< HEAD
-pub trait WindowExtWayland {
-    /// Returns a pointer to the `wl_surface` object of wayland that is used by this window.
-    ///
-    /// Returns `None` if the window doesn't use wayland (if it uses xlib for example).
-    ///
-    /// The pointer will become invalid when the [`Window`] is destroyed.
-    fn wayland_surface(&self) -> Option<*mut raw::c_void>;
-
-    /// Returns a pointer to the `wl_display` object of wayland that is used by this window.
-    ///
-    /// Returns `None` if the window doesn't use wayland (if it uses xlib for example).
-    ///
-    /// The pointer will become invalid when the [`Window`] is destroyed.
-    fn wayland_display(&self) -> Option<*mut raw::c_void>;
-
-    fn set_anchor(&self, anchor: Anchor);
-
-    fn set_exclusive_zone(&self, exclusive_zone: i32);
-
-    fn set_margin(&self, top: i32, right: i32, bottom: i32, left: i32);
-
-    fn set_keyboard_interactivity(&self, keyboard_interactivity: KeyboardInteractivity);
-
-    fn set_layer(&self, anchor: Layer);
-}
-
-impl WindowExtWayland for Window {
-    #[inline]
-    fn wayland_surface(&self) -> Option<*mut raw::c_void> {
-        match self.window {
-            LinuxWindow::Wayland(ref w) => Some(w.surface().id().as_ptr() as *mut _),
-            #[cfg(x11_platform)]
-            _ => None,
-        }
-    }
-
-    #[inline]
-    fn wayland_display(&self) -> Option<*mut raw::c_void> {
-        match self.window {
-            LinuxWindow::Wayland(ref w) => Some(w.display().id().as_ptr() as *mut _),
-            #[cfg(x11_platform)]
-            _ => None,
-        }
-    }
-
-    fn set_anchor(&self, anchor: Anchor) {
-        match self.window {
-            LinuxWindow::Wayland(ref w) => w.set_anchor(anchor),
-            #[cfg(x11_platform)]
-            _ => {}
-        }
-    }
-
-    fn set_exclusive_zone(&self, exclusive_zone: i32) {
-        match self.window {
-            LinuxWindow::Wayland(ref w) => w.set_exclusive_zone(exclusive_zone),
-            #[cfg(x11_platform)]
-            _ => {}
-        }
-    }
-
-    fn set_margin(&self, top: i32, right: i32, bottom: i32, left: i32) {
-        match self.window {
-            LinuxWindow::Wayland(ref w) => w.set_margin(top, right, bottom, left),
-            #[cfg(x11_platform)]
-            _ => {}
-        }
-    }
-
-    fn set_keyboard_interactivity(&self, keyboard_interactivity: KeyboardInteractivity) {
-        match self.window {
-            LinuxWindow::Wayland(ref w) => w.set_keyboard_interactivity(keyboard_interactivity),
-            #[cfg(x11_platform)]
-            _ => {}
-        }
-    }
-
-    fn set_layer(&self, layer: Layer) {
-        match self.window {
-            LinuxWindow::Wayland(ref w) => w.set_layer(layer),
-            #[cfg(x11_platform)]
-            _ => {}
-        }
-    }
-}
-=======
 pub trait WindowExtWayland {}
 
 impl WindowExtWayland for Window {}
->>>>>>> 816798bf
 
 /// Additional methods on [`WindowBuilder`] that are specific to Wayland.
 pub trait WindowBuilderExtWayland {
@@ -188,25 +92,25 @@
 
     #[inline]
     fn with_layer_shell(mut self, layer: Layer) -> Self {
-        self.platform_specific.layer_shell = Some(layer);
+        self.platform_specific.wayland.layer_shell = Some(layer);
         self
     }
 
     #[inline]
     fn with_anchor(mut self, anchor: Anchor) -> Self {
-        self.platform_specific.anchor = Some(anchor);
+        self.platform_specific.wayland.anchor = Some(anchor);
         self
     }
 
     #[inline]
     fn with_exclusive_zone(mut self, exclusive_zone: i32) -> Self {
-        self.platform_specific.exclusive_zone = Some(exclusive_zone);
+        self.platform_specific.wayland.exclusive_zone = Some(exclusive_zone);
         self
     }
 
     #[inline]
     fn with_margin(mut self, top: i32, right: i32, bottom: i32, left: i32) -> Self {
-        self.platform_specific.margin = Some((top, right, bottom, left));
+        self.platform_specific.wayland.margin = Some((top, right, bottom, left));
         self
     }
 
@@ -215,7 +119,7 @@
         mut self,
         keyboard_interactivity: KeyboardInteractivity,
     ) -> Self {
-        self.platform_specific.keyboard_interactivity = Some(keyboard_interactivity);
+        self.platform_specific.wayland.keyboard_interactivity = Some(keyboard_interactivity);
         self
     }
 }
