--- conflicted
+++ resolved
@@ -4,7 +4,7 @@
 use std::sync::{Arc, Mutex, Weak};
 use std::time::Duration;
 
-use log::{info, warn};
+use log::{error, info, warn};
 
 use sctk::reexports::client::protocol::wl_seat::WlSeat;
 use sctk::reexports::client::protocol::wl_shm::WlShm;
@@ -18,15 +18,9 @@
 use sctk::reexports::protocols::wp::viewporter::client::wp_viewport::WpViewport;
 use sctk::reexports::protocols::xdg::shell::client::xdg_toplevel::ResizeEdge as XdgResizeEdge;
 
-<<<<<<< HEAD
-use sctk::compositor::{CompositorState, Region, SurfaceData};
-use sctk::seat::pointer::ThemedPointer;
-use sctk::shell::wlr_layer::{LayerSurface, LayerSurfaceConfigure};
-use sctk::shell::xdg::frame::{DecorationsFrame, FrameAction, FrameClick};
-=======
 use sctk::compositor::{CompositorState, Region, SurfaceData, SurfaceDataExt};
 use sctk::seat::pointer::{PointerDataExt, ThemedPointer};
->>>>>>> 816798bf
+use sctk::shell::wlr_layer::{LayerSurface, LayerSurfaceConfigure};
 use sctk::shell::xdg::window::{DecorationMode, Window, WindowConfigure};
 use sctk::shell::xdg::XdgSurface;
 use sctk::shell::WaylandSurface;
@@ -64,24 +58,12 @@
     /// The connection to Wayland server.
     pub connection: Connection,
 
-<<<<<<< HEAD
     /// The `Shm` to set cursor.
     pub shm: WlShm,
 
-=======
-    /// The window frame, which is created from the configure request.
-    frame: Option<WinitFrame>,
-
-    /// The `Shm` to set cursor.
-    pub shm: WlShm,
-
     // A shared pool where to allocate custom cursors.
     custom_cursor_pool: Arc<Mutex<SlotPool>>,
 
-    /// The last received configure.
-    pub last_configure: Option<WindowConfigure>,
-
->>>>>>> 816798bf
     /// The pointers observed on the window.
     pub pointers: Vec<Weak<ThemedPointer<WinitPointerData>>>,
 
@@ -132,28 +114,21 @@
     /// The inner size of the window, as in without client side decorations.
     size: LogicalSize<u32>,
 
+    /// Initial window size provided by the user. Removed on the first
+    /// configure.
+    initial_size: Option<Size>,
+
     viewport: Option<WpViewport>,
     fractional_scale: Option<WpFractionalScaleV1>,
+    blur: Option<OrgKdeKwinBlur>,
+    blur_manager: Option<KWinBlurManager>,
 }
 
-<<<<<<< HEAD
 enum ShellSpecificState {
     Xdg {
-        /// The underlying SCTK window.
-        window: ManuallyDrop<Window>,
-=======
-    /// Whether we should decorate the frame.
-    decorate: bool,
-
-    /// Min size.
-    min_inner_size: LogicalSize<u32>,
-    max_inner_size: Option<LogicalSize<u32>>,
->>>>>>> 816798bf
-
         /// The last received configure.
         last_configure: Option<WindowConfigure>,
 
-<<<<<<< HEAD
         /// Whether the frame is resizable.
         resizable: bool,
 
@@ -162,48 +137,520 @@
 
         /// Whether the CSD fail to create, so we don't try to create them on each iteration.
         csd_fails: bool,
+
+        /// Whether we should decorate the frame.
+        decorate: bool,
+
+        /// Min size.
+        min_inner_size: LogicalSize<u32>,
+        max_inner_size: Option<LogicalSize<u32>>,
 
         /// The size of the window when no states were applied to it. The primary use for it
         /// is to fallback to original window size, before it was maximized, if the compositor
         /// sends `None` for the new size in the configure.
         stateless_size: LogicalSize<u32>,
 
-        /// Min size.
-        min_inner_size: LogicalSize<u32>,
-        max_inner_size: Option<LogicalSize<u32>>,
+        /// The state of the frame callback.
+        frame_callback_state: FrameCallbackState,
+
+        /// Whether the client side decorations have pending move operations.
+        ///
+        /// The value is the serial of the event triggered moved.
+        has_pending_move: Option<u32>,
+
+        /// The underlying SCTK window.
+        window: Window,
     },
     WlrLayer {
-        surface: ManuallyDrop<LayerSurface>,
+        surface: LayerSurface,
 
         last_configure: Option<LayerSurfaceConfigure>,
     },
 }
-=======
-    /// Initial window size provided by the user. Removed on the first
-    /// configure.
-    initial_size: Option<Size>,
-
-    /// The state of the frame callback.
-    frame_callback_state: FrameCallbackState,
-
-    viewport: Option<WpViewport>,
-    fractional_scale: Option<WpFractionalScaleV1>,
-    blur: Option<OrgKdeKwinBlur>,
-    blur_manager: Option<KWinBlurManager>,
->>>>>>> 816798bf
-
-    /// Whether the client side decorations have pending move operations.
-    ///
-    /// The value is the serial of the event triggered moved.
-    has_pending_move: Option<u32>,
-
-    /// The underlying SCTK window.
-    pub window: Window,
-}
 
 impl WindowState {
+    /// Apply closure on the given pointer.
+    fn apply_on_poiner<F: Fn(&ThemedPointer<WinitPointerData>, &WinitPointerData)>(
+        &self,
+        callback: F,
+    ) {
+        self.pointers
+            .iter()
+            .filter_map(Weak::upgrade)
+            .for_each(|pointer| {
+                let data = pointer.pointer().winit_data();
+                callback(pointer.as_ref(), data);
+            })
+    }
+
+    fn wl_surface(&self) -> &WlSurface {
+        match &self.shell_specific {
+            ShellSpecificState::Xdg { window, .. } => window.wl_surface(),
+            ShellSpecificState::WlrLayer { surface, .. } => surface.wl_surface(),
+        }
+    }
+
+    /// Get the current state of the frame callback.
+    pub fn frame_callback_state(&self) -> FrameCallbackState {
+        match self.shell_specific {
+            ShellSpecificState::Xdg { frame_callback_state, .. } => frame_callback_state,
+            ShellSpecificState::WlrLayer { .. } => FrameCallbackState::None,
+        }
+    }
+
+    /// The frame callback was received, but not yet sent to the user.
+    pub fn frame_callback_received(&mut self) {
+        match &mut self.shell_specific {
+            ShellSpecificState::Xdg { frame_callback_state, .. } => {
+                *frame_callback_state = FrameCallbackState::Received;
+            }
+            ShellSpecificState::WlrLayer { .. } => {}
+        }
+    }
+
+    /// Reset the frame callbacks state.
+    pub fn frame_callback_reset(&mut self) {
+        match &mut self.shell_specific {
+            ShellSpecificState::Xdg { frame_callback_state, .. } => {
+                *frame_callback_state = FrameCallbackState::None;
+            }
+            ShellSpecificState::WlrLayer { .. } => {},
+        }
+    }
+
+    /// Request a frame callback if we don't have one for this window in flight.
+    pub fn request_frame_callback(&mut self) {
+
+        match &mut self.shell_specific {
+            ShellSpecificState::Xdg { window, frame_callback_state, .. } => {
+                match frame_callback_state {
+                    FrameCallbackState::None | FrameCallbackState::Received => {
+                        *frame_callback_state = FrameCallbackState::Requested;
+                        let surface = window.wl_surface();
+                        surface.frame(&self.queue_handle, surface.clone());
+                    }
+                    FrameCallbackState::Requested => (),
+                }
+            }
+            ShellSpecificState::WlrLayer { .. } => {},
+        }
+    }
+
+    pub fn configure_xdg(
+        &mut self,
+        configure: WindowConfigure,
+        shm: &Shm,
+        subcompositor: &Option<Arc<SubcompositorState>>,
+        event_sink: &mut EventSink,
+    ) -> bool {
+        let ShellSpecificState::Xdg {
+            ref window,
+            ref mut last_configure,
+            ref mut frame,
+            ref mut csd_fails,
+            decorate,
+            ref mut stateless_size,
+            ..
+        } = self.shell_specific else {
+            error!("configure_xdg called in layer_shell context");
+            return false
+        };
+
+        // NOTE: when using fractional scaling or wl_compositor@v6 the scaling
+        // should be delivered before the first configure, thus apply it to
+        // properly scale the physical sizes provided by the users.
+        if let Some(initial_size) = self.initial_size.take() {
+            self.size = initial_size.to_logical(self.scale_factor);
+            *stateless_size = self.size;
+        }
+
+        if let Some(subcompositor) = subcompositor.as_ref().filter(|_| {
+            configure.decoration_mode == DecorationMode::Client
+                && frame.is_none()
+                && !*csd_fails
+        }) {
+            match WinitFrame::new(
+                window,
+                shm,
+                #[cfg(feature = "sctk-adwaita")]
+                self.compositor.clone(),
+                subcompositor.clone(),
+                self.queue_handle.clone(),
+                #[cfg(feature = "sctk-adwaita")]
+                into_sctk_adwaita_config(self.theme),
+            ) {
+                Ok(mut winit_frame) => {
+                    winit_frame.set_title(&self.title);
+                    winit_frame.set_scaling_factor(self.scale_factor);
+                    // Hide the frame if we were asked to not decorate.
+                    winit_frame.set_hidden(!decorate);
+                    *frame = Some(winit_frame);
+                }
+                Err(err) => {
+                    warn!("Failed to create client side decorations frame: {err}");
+                    *csd_fails = true;
+                }
+            }
+        } else if configure.decoration_mode == DecorationMode::Server {
+            // Drop the frame for server side decorations to save resources.
+            *frame = None;
+        }
+
+        let stateless = Self::is_stateless(&configure);
+
+        // Emit `Occluded` event on suspension change.
+        let occluded = configure.state.contains(XdgWindowState::SUSPENDED);
+        if last_configure
+            .as_ref()
+            .map(|c| c.state.contains(XdgWindowState::SUSPENDED))
+            .unwrap_or(false)
+            != occluded
+        {
+            let window_id = make_wid(window.wl_surface());
+            event_sink.push_window_event(WindowEvent::Occluded(occluded), window_id);
+        }
+
+        let (mut new_size, constrain) = if let Some(frame) = frame.as_mut() {
+            // Configure the window states.
+            frame.update_state(configure.state);
+
+            match configure.new_size {
+                (Some(width), Some(height)) => {
+                    let (width, height) = frame.subtract_borders(width, height);
+                    let width = width.map(|w| w.get()).unwrap_or(1);
+                    let height = height.map(|h| h.get()).unwrap_or(1);
+                    ((width, height).into(), false)
+                }
+                (_, _) if stateless => (*stateless_size, true),
+                _ => (self.size, true),
+            }
+        } else {
+            match configure.new_size {
+                (Some(width), Some(height)) => ((width.get(), height.get()).into(), false),
+                _ if stateless => (*stateless_size, true),
+                _ => (self.size, true),
+            }
+        };
+
+        // Apply configure bounds only when compositor let the user decide what size to pick.
+        if constrain {
+            let bounds = Self::inner_size_bounds(&frame, &configure);
+            new_size.width = bounds
+                .0
+                .map(|bound_w| new_size.width.min(bound_w.get()))
+                .unwrap_or(new_size.width);
+            new_size.height = bounds
+                .1
+                .map(|bound_h| new_size.height.min(bound_h.get()))
+                .unwrap_or(new_size.height);
+        }
+
+        let new_state = configure.state;
+        let old_state = last_configure
+            .as_ref()
+            .map(|configure| configure.state);
+
+        let state_change_requires_resize = old_state
+            .map(|old_state| {
+                !old_state
+                    .symmetric_difference(new_state)
+                    .difference(XdgWindowState::ACTIVATED | XdgWindowState::SUSPENDED)
+                    .is_empty()
+            })
+            // NOTE: `None` is present for the initial configure, thus we must always resize.
+            .unwrap_or(true);
+
+        // NOTE: Set the configure before doing a resize, since we query it during it.
+        *last_configure = Some(configure);
+
+        if state_change_requires_resize || new_size != self.inner_size() {
+            self.resize(new_size);
+            true
+        } else {
+            false
+        }
+    }
+
+    pub fn configure_layer(&mut self, configure: LayerSurfaceConfigure) -> bool {
+        let ShellSpecificState::WlrLayer {
+            last_configure,
+            ..
+        } = &mut self.shell_specific else {
+            error!("configure_layer called in xdg context");
+            return true;
+        };
+
+        let new_size = match configure.new_size {
+            (0, 0) => self.size,
+            (0, height) => (self.size.width, height).into(),
+            (width, 0) => (width, self.size.height).into(),
+            (width, height) => (width, height).into(),
+        };
+
+        // NOTE: Set the configure before doing a resize, since we query it during it.
+        *last_configure = Some(configure);
+        self.resize(new_size);
+
+        true
+    }
+
+    /// Compute the bounds for the inner size of the surface.
+    fn inner_size_bounds(
+        frame: &Option<WinitFrame>,
+        configure: &WindowConfigure,
+    ) -> (Option<NonZeroU32>, Option<NonZeroU32>) {
+        let configure_bounds = match configure.suggested_bounds {
+            Some((width, height)) => (NonZeroU32::new(width), NonZeroU32::new(height)),
+            None => (None, None),
+        };
+
+        if let Some(frame) = frame.as_ref() {
+            let (width, height) = frame.subtract_borders(
+                configure_bounds.0.unwrap_or(NonZeroU32::new(1).unwrap()),
+                configure_bounds.1.unwrap_or(NonZeroU32::new(1).unwrap()),
+            );
+            (
+                configure_bounds.0.and(width),
+                configure_bounds.1.and(height),
+            )
+        } else {
+            configure_bounds
+        }
+    }
+
+    #[inline]
+    fn is_stateless(configure: &WindowConfigure) -> bool {
+        !(configure.is_maximized() || configure.is_fullscreen() || configure.is_tiled())
+    }
+
+    /// Start interacting drag resize.
+    pub fn drag_resize_window(&self, direction: ResizeDirection) -> Result<(), ExternalError> {
+        match &self.shell_specific {
+            ShellSpecificState::Xdg { window, .. } => {
+                let xdg_toplevel = window.xdg_toplevel();
+
+                // TODO(kchibisov) handle touch serials.
+                self.apply_on_poiner(|_, data| {
+                    let serial = data.latest_button_serial();
+                    let seat = data.seat();
+                    xdg_toplevel.resize(seat, serial, direction.into());
+                });
+            }
+            ShellSpecificState::WlrLayer { .. } => {}
+        }
+
+        Ok(())
+    }
+
+    /// Start the window drag.
+    pub fn drag_window(&self) -> Result<(), ExternalError> {
+        match &self.shell_specific {
+            ShellSpecificState::Xdg { window, .. } => {
+                let xdg_toplevel = window.xdg_toplevel();
+                // TODO(kchibisov) handle touch serials.
+                self.apply_on_poiner(|_, data| {
+                    let serial = data.latest_button_serial();
+                    let seat = data.seat();
+                    xdg_toplevel._move(seat, serial);
+                });
+            }
+            ShellSpecificState::WlrLayer { .. } => {} // TODO(theonlymrcat): This match should be replaced with let...else
+        }
+
+        Ok(())
+    }
+
+    /// Tells whether the window should be closed.
+    #[allow(clippy::too_many_arguments)]
+    pub fn frame_click(
+        &mut self,
+        click: FrameClick,
+        pressed: bool,
+        seat: &WlSeat,
+        serial: u32,
+        timestamp: Duration,
+        window_id: WindowId,
+        updates: &mut Vec<WindowCompositorUpdate>,
+    ) -> Option<bool> {
+        match &mut self.shell_specific {
+            ShellSpecificState::Xdg { window, frame, has_pending_move, .. } => {
+                match frame.as_mut()?.on_click(timestamp, click, pressed)? {
+                    FrameAction::Minimize => window.set_minimized(),
+                    FrameAction::Maximize => window.set_maximized(),
+                    FrameAction::UnMaximize => window.unset_maximized(),
+                    FrameAction::Close => WinitState::queue_close(updates, window_id),
+                    FrameAction::Move => *has_pending_move = Some(serial),
+                    FrameAction::Resize(edge) => {
+                        let edge = match edge {
+                            ResizeEdge::None => XdgResizeEdge::None,
+                            ResizeEdge::Top => XdgResizeEdge::Top,
+                            ResizeEdge::Bottom => XdgResizeEdge::Bottom,
+                            ResizeEdge::Left => XdgResizeEdge::Left,
+                            ResizeEdge::TopLeft => XdgResizeEdge::TopLeft,
+                            ResizeEdge::BottomLeft => XdgResizeEdge::BottomLeft,
+                            ResizeEdge::Right => XdgResizeEdge::Right,
+                            ResizeEdge::TopRight => XdgResizeEdge::TopRight,
+                            ResizeEdge::BottomRight => XdgResizeEdge::BottomRight,
+                            _ => return None,
+                        };
+                        window.resize(seat, serial, edge);
+                    }
+                    FrameAction::ShowMenu(x, y) => window.show_window_menu(seat, serial, (x, y)),
+                    _ => (),
+                };
+            }
+            ShellSpecificState::WlrLayer { .. } => {} // TODO(theonlymrcat): This match should be replaced with let...else
+        }
+
+        Some(false)
+    }
+
+    pub fn frame_point_left(&mut self) {
+        match &mut self.shell_specific {
+            ShellSpecificState::Xdg { ref mut frame, .. } => {
+                if let Some(frame) = frame.as_mut() {
+                    frame.click_point_left();
+                }
+            }
+            ShellSpecificState::WlrLayer { .. } => {} // TODO(theonlymrcat): This match should be replaced with let...else
+        }
+    }
+
+    // Move the point over decorations.
+    pub fn frame_point_moved(
+        &mut self,
+        seat: &WlSeat,
+        surface: &WlSurface,
+        timestamp: Duration,
+        x: f64,
+        y: f64,
+    ) -> Option<CursorIcon> {
+        match &mut self.shell_specific {
+            ShellSpecificState::Xdg { window, frame, has_pending_move, .. } => {
+                // Take the serial if we had any, so it doesn't stick around.
+                let serial = has_pending_move.take();
+
+                if let Some(frame) = frame.as_mut() {
+                    let cursor = frame.click_point_moved(timestamp, &surface.id(), x, y);
+                    // If we have a cursor change, that means that cursor is over the decorations,
+                    // so try to apply move.
+                    if let Some(serial) = cursor.is_some().then_some(serial).flatten() {
+                        window.move_(seat, serial);
+                        None
+                    } else {
+                        cursor
+                    }
+                } else {
+                    None
+                }
+            }
+            ShellSpecificState::WlrLayer { .. } => None
+        }
+    }
+
+    /// Get the stored resizable state.
+    #[inline]
+    pub fn resizable(&self) -> bool {
+        match self.shell_specific {
+            ShellSpecificState::Xdg { resizable, .. } => resizable,
+            ShellSpecificState::WlrLayer { .. } => false,
+        }
+    }
+
+    /// Set the resizable state on the window.
+    #[inline]
+    pub fn set_resizable(&mut self, resizable: bool) {
+        match &mut self.shell_specific {
+            ShellSpecificState::Xdg {
+                resizable: state_resizable,
+                ..
+            } => {
+                if *state_resizable == resizable {
+                    return;
+                }
+
+                *state_resizable = resizable;
+            }
+            ShellSpecificState::WlrLayer { .. } => {
+                if resizable {
+                    warn!("Resizable is ignored for layer_shell windows");
+                }
+                return;
+            }
+        }
+
+        if resizable {
+            // Restore min/max sizes of the window.
+            self.reload_min_max_hints();
+        } else {
+            self.set_min_inner_size(Some(self.size));
+            self.set_max_inner_size(Some(self.size));
+        }
+
+        // Reload the state on the frame as well.
+        match &mut self.shell_specific {
+            ShellSpecificState::Xdg {
+                frame: Some(frame), ..
+            } => {
+                frame.set_resizable(resizable);
+            }
+            ShellSpecificState::Xdg { frame: None, .. } => {}
+            ShellSpecificState::WlrLayer { .. } => unreachable!(),
+        }
+    }
+
+    /// Whether the window is focused.
+    #[inline]
+    pub fn has_focus(&self) -> bool {
+        self.has_focus
+    }
+
+    /// Whether the IME is allowed.
+    #[inline]
+    pub fn ime_allowed(&self) -> bool {
+        self.ime_allowed
+    }
+
+    /// Get the size of the window.
+    #[inline]
+    pub fn inner_size(&self) -> LogicalSize<u32> {
+        self.size
+    }
+
+    /// Whether the window received initial configure event from the compositor.
+    #[inline]
+    pub fn is_configured(&self) -> bool {
+        match &self.shell_specific {
+            ShellSpecificState::Xdg { last_configure, .. } => last_configure.is_some(),
+            ShellSpecificState::WlrLayer { last_configure, .. } => last_configure.is_some(),
+        }
+    }
+
+    #[inline]
+    pub fn is_decorated(&mut self) -> bool {
+        match &self.shell_specific {
+            ShellSpecificState::Xdg {
+                last_configure,
+                frame,
+                ..
+            } => {
+                let csd = last_configure
+                    .as_ref()
+                    .map(|configure| configure.decoration_mode == DecorationMode::Client)
+                    .unwrap_or(false);
+                if let Some(frame) = csd.then_some(frame.as_ref()).flatten() {
+                    !frame.is_hidden()
+                } else {
+                    // Server side decorations.
+                    true
+                }
+            }
+            ShellSpecificState::WlrLayer { .. } => false,
+        }
+    }
+
     /// Create new window state.
-    pub fn new(
+    pub fn new_xdg(
         connection: Connection,
         queue_handle: &QueueHandle<WinitState>,
         winit_state: &WinitState,
@@ -227,613 +674,9 @@
             blur_manager: winit_state.kwin_blur_manager.clone(),
             compositor,
             connection,
-            csd_fails: false,
+            theme,
             cursor_grab_mode: GrabState::new(),
             selected_cursor: Default::default(),
-            cursor_visible: true,
-            decorate: true,
-            fractional_scale,
-            frame: None,
-            frame_callback_state: FrameCallbackState::None,
-            has_focus: false,
-            has_pending_move: None,
-            ime_allowed: false,
-            ime_purpose: ImePurpose::Normal,
-            last_configure: None,
-            max_inner_size: None,
-            min_inner_size: MIN_WINDOW_SIZE,
-            pointer_constraints,
-            pointers: Default::default(),
-            queue_handle: queue_handle.clone(),
-            resizable: true,
-            scale_factor: 1.,
-            shm: winit_state.shm.wl_shm().clone(),
-            custom_cursor_pool: winit_state.custom_cursor_pool.clone(),
-            size: initial_size.to_logical(1.),
-            stateless_size: initial_size.to_logical(1.),
-            initial_size: Some(initial_size),
-            text_inputs: Vec::new(),
-            theme,
-            title: String::default(),
-            transparent: false,
-            viewport,
-            window,
-        }
-    }
-
-    /// Apply closure on the given pointer.
-    fn apply_on_poiner<F: Fn(&ThemedPointer<WinitPointerData>, &WinitPointerData)>(
-        &self,
-        callback: F,
-    ) {
-        self.pointers
-            .iter()
-            .filter_map(Weak::upgrade)
-            .for_each(|pointer| {
-                let data = pointer.pointer().winit_data();
-                callback(pointer.as_ref(), data);
-            })
-    }
-
-<<<<<<< HEAD
-    fn wl_surface(&self) -> &WlSurface {
-        match &self.shell_specific {
-            ShellSpecificState::Xdg { window, .. } => window.wl_surface(),
-            ShellSpecificState::WlrLayer { surface, .. } => surface.wl_surface(),
-        }
-    }
-
-    pub fn configure_xdg(
-        &mut self,
-        configure: WindowConfigure,
-        shm: &Shm,
-        subcompositor: &Arc<SubcompositorState>,
-    ) -> LogicalSize<u32> {
-        match self.shell_specific {
-            ShellSpecificState::Xdg {
-                ref window,
-                ref mut last_configure,
-                ref mut frame,
-                ref mut csd_fails,
-                stateless_size,
-                ..
-            } => {
-                if configure.decoration_mode == DecorationMode::Client
-                    && frame.is_none()
-                    && !*csd_fails
-                {
-                    match WinitFrame::new(
-                        &**window,
-                        shm,
-                        subcompositor.clone(),
-                        self.queue_handle.clone(),
-                        #[cfg(feature = "sctk-adwaita")]
-                        into_sctk_adwaita_config(self.theme),
-                    ) {
-                        Ok(mut new_frame) => {
-                            new_frame.set_title(&self.title);
-                            // Ensure that the frame is not hidden.
-                            new_frame.set_hidden(false);
-                            *frame = Some(new_frame);
-                        }
-                        Err(err) => {
-                            warn!("Failed to create client side decorations frame: {err}");
-                            *csd_fails = true;
-                        }
-                    }
-                } else if configure.decoration_mode == DecorationMode::Server {
-                    // Drop the frame for server side decorations to save resources.
-                    *frame = None;
-=======
-    /// Get the current state of the frame callback.
-    pub fn frame_callback_state(&self) -> FrameCallbackState {
-        self.frame_callback_state
-    }
-
-    /// The frame callback was received, but not yet sent to the user.
-    pub fn frame_callback_received(&mut self) {
-        self.frame_callback_state = FrameCallbackState::Received;
-    }
-
-    /// Reset the frame callbacks state.
-    pub fn frame_callback_reset(&mut self) {
-        self.frame_callback_state = FrameCallbackState::None;
-    }
-
-    /// Request a frame callback if we don't have one for this window in flight.
-    pub fn request_frame_callback(&mut self) {
-        let surface = self.window.wl_surface();
-        match self.frame_callback_state {
-            FrameCallbackState::None | FrameCallbackState::Received => {
-                self.frame_callback_state = FrameCallbackState::Requested;
-                surface.frame(&self.queue_handle, surface.clone());
-            }
-            FrameCallbackState::Requested => (),
-        }
-    }
-
-    pub fn configure(
-        &mut self,
-        configure: WindowConfigure,
-        shm: &Shm,
-        subcompositor: &Option<Arc<SubcompositorState>>,
-        event_sink: &mut EventSink,
-    ) -> bool {
-        // NOTE: when using fractional scaling or wl_compositor@v6 the scaling
-        // should be delivered before the first configure, thus apply it to
-        // properly scale the physical sizes provided by the users.
-        if let Some(initial_size) = self.initial_size.take() {
-            self.size = initial_size.to_logical(self.scale_factor());
-            self.stateless_size = self.size;
-        }
-
-        if let Some(subcompositor) = subcompositor.as_ref().filter(|_| {
-            configure.decoration_mode == DecorationMode::Client
-                && self.frame.is_none()
-                && !self.csd_fails
-        }) {
-            match WinitFrame::new(
-                &self.window,
-                shm,
-                #[cfg(feature = "sctk-adwaita")]
-                self.compositor.clone(),
-                subcompositor.clone(),
-                self.queue_handle.clone(),
-                #[cfg(feature = "sctk-adwaita")]
-                into_sctk_adwaita_config(self.theme),
-            ) {
-                Ok(mut frame) => {
-                    frame.set_title(&self.title);
-                    frame.set_scaling_factor(self.scale_factor);
-                    // Hide the frame if we were asked to not decorate.
-                    frame.set_hidden(!self.decorate);
-                    self.frame = Some(frame);
-                }
-                Err(err) => {
-                    warn!("Failed to create client side decorations frame: {err}");
-                    self.csd_fails = true;
->>>>>>> 816798bf
-                }
-
-                let stateless = Self::is_stateless(&configure);
-
-                let new_size = if let Some(frame) = frame.as_mut() {
-                    // Configure the window states.
-                    frame.update_state(configure.state);
-
-                    match configure.new_size {
-                        (Some(width), Some(height)) => {
-                            let (width, height) = frame.subtract_borders(width, height);
-                            (
-                                width.map(|w| w.get()).unwrap_or(1),
-                                height.map(|h| h.get()).unwrap_or(1),
-                            )
-                                .into()
-                        }
-                        (_, _) if stateless => stateless_size,
-                        _ => self.size,
-                    }
-                } else {
-                    match configure.new_size {
-                        (Some(width), Some(height)) => (width.get(), height.get()).into(),
-                        _ if stateless => stateless_size,
-                        _ => self.size,
-                    }
-                };
-
-                // XXX Set the configure before doing a resize.
-                *last_configure = Some(configure);
-
-                // XXX Update the new size right away.
-                self.resize(new_size);
-
-                new_size
-            }
-            ShellSpecificState::WlrLayer { .. } => unreachable!(), // TODO(theonlymrcat): Replace this match with let...else
-        }
-    }
-
-<<<<<<< HEAD
-    pub fn configure_layer(&mut self, configure: LayerSurfaceConfigure) -> LogicalSize<u32> {
-        match &mut self.shell_specific {
-            ShellSpecificState::WlrLayer { last_configure, .. } => {
-                let new_size = match configure.new_size {
-                    (0, 0) => self.size,
-                    (0, height) => (self.size.width, height).into(),
-                    (width, 0) => (width, self.size.height).into(),
-                    (width, height) => (width, height).into(),
-                };
-
-                // XXX Set the configuration before doing a resize.
-                *last_configure = Some(configure);
-
-                // XXX Update the new size right away.
-                self.resize(new_size);
-
-                new_size
-            }
-            ShellSpecificState::Xdg { .. } => unreachable!(), // TODO(theonlymrcat): Replace this match with let...else
-=======
-        let stateless = Self::is_stateless(&configure);
-
-        // Emit `Occluded` event on suspension change.
-        let occluded = configure.state.contains(XdgWindowState::SUSPENDED);
-        if self
-            .last_configure
-            .as_ref()
-            .map(|c| c.state.contains(XdgWindowState::SUSPENDED))
-            .unwrap_or(false)
-            != occluded
-        {
-            let window_id = make_wid(self.window.wl_surface());
-            event_sink.push_window_event(WindowEvent::Occluded(occluded), window_id);
-        }
-
-        let (mut new_size, constrain) = if let Some(frame) = self.frame.as_mut() {
-            // Configure the window states.
-            frame.update_state(configure.state);
-
-            match configure.new_size {
-                (Some(width), Some(height)) => {
-                    let (width, height) = frame.subtract_borders(width, height);
-                    let width = width.map(|w| w.get()).unwrap_or(1);
-                    let height = height.map(|h| h.get()).unwrap_or(1);
-                    ((width, height).into(), false)
-                }
-                (_, _) if stateless => (self.stateless_size, true),
-                _ => (self.size, true),
-            }
-        } else {
-            match configure.new_size {
-                (Some(width), Some(height)) => ((width.get(), height.get()).into(), false),
-                _ if stateless => (self.stateless_size, true),
-                _ => (self.size, true),
-            }
-        };
-
-        // Apply configure bounds only when compositor let the user decide what size to pick.
-        if constrain {
-            let bounds = self.inner_size_bounds(&configure);
-            new_size.width = bounds
-                .0
-                .map(|bound_w| new_size.width.min(bound_w.get()))
-                .unwrap_or(new_size.width);
-            new_size.height = bounds
-                .1
-                .map(|bound_h| new_size.height.min(bound_h.get()))
-                .unwrap_or(new_size.height);
-        }
-
-        let new_state = configure.state;
-        let old_state = self
-            .last_configure
-            .as_ref()
-            .map(|configure| configure.state);
-
-        let state_change_requires_resize = old_state
-            .map(|old_state| {
-                !old_state
-                    .symmetric_difference(new_state)
-                    .difference(XdgWindowState::ACTIVATED | XdgWindowState::SUSPENDED)
-                    .is_empty()
-            })
-            // NOTE: `None` is present for the initial configure, thus we must always resize.
-            .unwrap_or(true);
-
-        // NOTE: Set the configure before doing a resize, since we query it during it.
-        self.last_configure = Some(configure);
-
-        if state_change_requires_resize || new_size != self.inner_size() {
-            self.resize(new_size);
-            true
-        } else {
-            false
-        }
-    }
-
-    /// Compute the bounds for the inner size of the surface.
-    fn inner_size_bounds(
-        &self,
-        configure: &WindowConfigure,
-    ) -> (Option<NonZeroU32>, Option<NonZeroU32>) {
-        let configure_bounds = match configure.suggested_bounds {
-            Some((width, height)) => (NonZeroU32::new(width), NonZeroU32::new(height)),
-            None => (None, None),
-        };
-
-        if let Some(frame) = self.frame.as_ref() {
-            let (width, height) = frame.subtract_borders(
-                configure_bounds.0.unwrap_or(NonZeroU32::new(1).unwrap()),
-                configure_bounds.1.unwrap_or(NonZeroU32::new(1).unwrap()),
-            );
-            (
-                configure_bounds.0.and(width),
-                configure_bounds.1.and(height),
-            )
-        } else {
-            configure_bounds
->>>>>>> 816798bf
-        }
-    }
-
-    #[inline]
-    fn is_stateless(configure: &WindowConfigure) -> bool {
-        !(configure.is_maximized() || configure.is_fullscreen() || configure.is_tiled())
-    }
-
-    /// Start interacting drag resize.
-    pub fn drag_resize_window(&self, direction: ResizeDirection) -> Result<(), ExternalError> {
-        match &self.shell_specific {
-            ShellSpecificState::Xdg { window, .. } => {
-                let xdg_toplevel = window.xdg_toplevel();
-
-                // TODO(kchibisov) handle touch serials.
-                self.apply_on_poiner(|_, data| {
-                    let serial = data.latest_button_serial();
-                    let seat = data.seat();
-                    xdg_toplevel.resize(seat, serial, direction.into());
-                });
-            }
-            ShellSpecificState::WlrLayer { .. } => {}
-        }
-
-        Ok(())
-    }
-
-    /// Start the window drag.
-    pub fn drag_window(&self) -> Result<(), ExternalError> {
-        match &self.shell_specific {
-            ShellSpecificState::Xdg { window, .. } => {
-                let xdg_toplevel = window.xdg_toplevel();
-                // TODO(kchibisov) handle touch serials.
-                self.apply_on_poiner(|_, data| {
-                    let serial = data.latest_button_serial();
-                    let seat = data.seat();
-                    xdg_toplevel._move(seat, serial);
-                });
-            }
-            ShellSpecificState::WlrLayer { .. } => {} // TODO(theonlymrcat): This match should be replaced with let...else
-        }
-
-        Ok(())
-    }
-
-    /// Tells whether the window should be closed.
-    #[allow(clippy::too_many_arguments)]
-    pub fn frame_click(
-        &mut self,
-        click: FrameClick,
-        pressed: bool,
-        seat: &WlSeat,
-        serial: u32,
-        timestamp: Duration,
-        window_id: WindowId,
-        updates: &mut Vec<WindowCompositorUpdate>,
-    ) -> Option<bool> {
-<<<<<<< HEAD
-        match &mut self.shell_specific {
-            ShellSpecificState::Xdg { window, frame, .. } => {
-                match frame.as_mut()?.on_click(click, pressed)? {
-                    FrameAction::Minimize => window.set_minimized(),
-                    FrameAction::Maximize => window.set_maximized(),
-                    FrameAction::UnMaximize => window.unset_maximized(),
-                    FrameAction::Close => WinitState::queue_close(updates, window_id),
-                    FrameAction::Move => window.move_(seat, serial),
-                    FrameAction::Resize(edge) => window.resize(seat, serial, edge),
-                    FrameAction::ShowMenu(x, y) => window.show_window_menu(seat, serial, (x, y)),
-                };
-            }
-            ShellSpecificState::WlrLayer { .. } => {} // TODO(theonlymrcat): This match should be replaced with let...else
-        }
-=======
-        match self.frame.as_mut()?.on_click(timestamp, click, pressed)? {
-            FrameAction::Minimize => self.window.set_minimized(),
-            FrameAction::Maximize => self.window.set_maximized(),
-            FrameAction::UnMaximize => self.window.unset_maximized(),
-            FrameAction::Close => WinitState::queue_close(updates, window_id),
-            FrameAction::Move => self.has_pending_move = Some(serial),
-            FrameAction::Resize(edge) => {
-                let edge = match edge {
-                    ResizeEdge::None => XdgResizeEdge::None,
-                    ResizeEdge::Top => XdgResizeEdge::Top,
-                    ResizeEdge::Bottom => XdgResizeEdge::Bottom,
-                    ResizeEdge::Left => XdgResizeEdge::Left,
-                    ResizeEdge::TopLeft => XdgResizeEdge::TopLeft,
-                    ResizeEdge::BottomLeft => XdgResizeEdge::BottomLeft,
-                    ResizeEdge::Right => XdgResizeEdge::Right,
-                    ResizeEdge::TopRight => XdgResizeEdge::TopRight,
-                    ResizeEdge::BottomRight => XdgResizeEdge::BottomRight,
-                    _ => return None,
-                };
-                self.window.resize(seat, serial, edge);
-            }
-            FrameAction::ShowMenu(x, y) => self.window.show_window_menu(seat, serial, (x, y)),
-            _ => (),
-        };
->>>>>>> 816798bf
-
-        Some(false)
-    }
-
-    pub fn frame_point_left(&mut self) {
-        match &mut self.shell_specific {
-            ShellSpecificState::Xdg { ref mut frame, .. } => {
-                if let Some(frame) = frame.as_mut() {
-                    frame.click_point_left();
-                }
-            }
-            ShellSpecificState::WlrLayer { .. } => {} // TODO(theonlymrcat): This match should be replaced with let...else
-        }
-    }
-
-    // Move the point over decorations.
-<<<<<<< HEAD
-    pub fn frame_point_moved(&mut self, surface: &WlSurface, x: f64, y: f64) -> Option<&str> {
-        match &mut self.shell_specific {
-            ShellSpecificState::Xdg { frame, .. } => {
-                if let Some(frame) = frame.as_mut() {
-                    frame.click_point_moved(surface, x, y)
-                } else {
-                    None
-                }
-            }
-            ShellSpecificState::WlrLayer { .. } => None, // TODO(theonlymrcat): This match should be replaced with let...else
-=======
-    pub fn frame_point_moved(
-        &mut self,
-        seat: &WlSeat,
-        surface: &WlSurface,
-        timestamp: Duration,
-        x: f64,
-        y: f64,
-    ) -> Option<CursorIcon> {
-        // Take the serial if we had any, so it doesn't stick around.
-        let serial = self.has_pending_move.take();
-
-        if let Some(frame) = self.frame.as_mut() {
-            let cursor = frame.click_point_moved(timestamp, &surface.id(), x, y);
-            // If we have a cursor change, that means that cursor is over the decorations,
-            // so try to apply move.
-            if let Some(serial) = cursor.is_some().then_some(serial).flatten() {
-                self.window.move_(seat, serial);
-                None
-            } else {
-                cursor
-            }
-        } else {
-            None
->>>>>>> 816798bf
-        }
-    }
-
-    /// Get the stored resizable state.
-    #[inline]
-    pub fn resizable(&self) -> bool {
-        match self.shell_specific {
-            ShellSpecificState::Xdg { resizable, .. } => resizable,
-            ShellSpecificState::WlrLayer { .. } => false,
-        }
-    }
-
-    /// Set the resizable state on the window.
-    #[inline]
-    pub fn set_resizable(&mut self, resizable: bool) {
-        match &mut self.shell_specific {
-            ShellSpecificState::Xdg {
-                resizable: state_resizable,
-                ..
-            } => {
-                if *state_resizable == resizable {
-                    return;
-                }
-
-                *state_resizable = resizable;
-            }
-            ShellSpecificState::WlrLayer { .. } => {
-                if resizable {
-                    warn!("Resizable is ignored for layer_shell windows");
-                }
-                return;
-            }
-        }
-
-        if resizable {
-            // Restore min/max sizes of the window.
-            self.reload_min_max_hints();
-        } else {
-            self.set_min_inner_size(Some(self.size));
-            self.set_max_inner_size(Some(self.size));
-        }
-
-        // Reload the state on the frame as well.
-        match &mut self.shell_specific {
-            ShellSpecificState::Xdg {
-                frame: Some(frame), ..
-            } => {
-                frame.set_resizable(resizable);
-            }
-            ShellSpecificState::Xdg { frame: None, .. } => {}
-            ShellSpecificState::WlrLayer { .. } => unreachable!(),
-        }
-    }
-
-    /// Whether the window is focused.
-    #[inline]
-    pub fn has_focus(&self) -> bool {
-        self.has_focus
-    }
-
-    /// Whether the IME is allowed.
-    #[inline]
-    pub fn ime_allowed(&self) -> bool {
-        self.ime_allowed
-    }
-
-    /// Get the size of the window.
-    #[inline]
-    pub fn inner_size(&self) -> LogicalSize<u32> {
-        self.size
-    }
-
-    /// Whether the window received initial configure event from the compositor.
-    #[inline]
-    pub fn is_configured(&self) -> bool {
-        match &self.shell_specific {
-            ShellSpecificState::Xdg { last_configure, .. } => last_configure.is_some(),
-            ShellSpecificState::WlrLayer { last_configure, .. } => last_configure.is_some(),
-        }
-    }
-
-    #[inline]
-    pub fn is_decorated(&mut self) -> bool {
-<<<<<<< HEAD
-        match &self.shell_specific {
-            ShellSpecificState::Xdg {
-                last_configure,
-                frame,
-                ..
-            } => {
-                let csd = last_configure
-                    .as_ref()
-                    .map(|configure| configure.decoration_mode == DecorationMode::Client)
-                    .unwrap_or(false);
-                if let Some(frame) = csd.then_some(frame.as_ref()).flatten() {
-                    frame.is_hidden()
-                } else {
-                    // Server side decorations.
-                    true
-                }
-            }
-            ShellSpecificState::WlrLayer { .. } => false,
-        }
-    }
-
-    /// Create new window state.
-    pub fn new_xdg(
-        connection: Connection,
-        queue_handle: &QueueHandle<WinitState>,
-        winit_state: &WinitState,
-        size: LogicalSize<u32>,
-        window: Window,
-        theme: Option<Theme>,
-    ) -> Self {
-        let compositor = winit_state.compositor_state.clone();
-        let pointer_constraints = winit_state.pointer_constraints.clone();
-        let viewport = winit_state
-            .viewporter_state
-            .as_ref()
-            .map(|state| state.get_viewport(window.wl_surface(), queue_handle));
-        let fractional_scale = winit_state
-            .fractional_scaling_manager
-            .as_ref()
-            .map(|fsm| fsm.fractional_scaling(window.wl_surface(), queue_handle));
-
-        Self {
-            compositor,
-            connection,
-            theme,
-            cursor_grab_mode: GrabState::new(),
-            cursor_icon: CursorIcon::Default,
             cursor_visible: true,
             fractional_scale,
             has_focus: false,
@@ -843,18 +686,23 @@
             pointers: Default::default(),
             queue_handle: queue_handle.clone(),
             scale_factor: 1.,
-            shm: winit_state.shm.wl_shm().clone(),
             shell_specific: ShellSpecificState::Xdg {
                 csd_fails: false,
+                decorate: true,
                 frame: None,
+                frame_callback_state: FrameCallbackState::None,
+                has_pending_move: None,
                 last_configure: None,
                 max_inner_size: None,
                 min_inner_size: MIN_WINDOW_SIZE,
                 resizable: true,
-                stateless_size: size,
-                window: ManuallyDrop::new(window),
+                stateless_size: initial_size.to_logical(1.),
+                window,
             },
-            size,
+            shm: winit_state.shm.wl_shm().clone(),
+            custom_cursor_pool: winit_state.custom_cursor_pool.clone(),
+            size: initial_size.to_logical(1.),
+            initial_size: Some(initial_size),
             text_inputs: Vec::new(),
             title: String::default(),
             transparent: false,
@@ -866,7 +714,7 @@
         connection: Connection,
         queue_handle: &QueueHandle<WinitState>,
         winit_state: &WinitState,
-        size: LogicalSize<u32>,
+        initial_size: Size,
         layer_surface: LayerSurface,
         theme: Option<Theme>,
     ) -> Self {
@@ -882,12 +730,15 @@
             .map(|fsm| fsm.fractional_scaling(layer_surface.wl_surface(), queue_handle));
 
         Self {
+            blur: None,
+            blur_manager: winit_state.kwin_blur_manager.clone(),
             compositor,
             connection,
             theme,
             cursor_grab_mode: GrabState::new(),
-            cursor_icon: CursorIcon::Default,
+            selected_cursor: Default::default(),
             cursor_visible: true,
+            custom_cursor_pool: winit_state.custom_cursor_pool.clone(),
             fractional_scale,
             has_focus: false,
             ime_allowed: false,
@@ -896,34 +747,21 @@
             pointers: Default::default(),
             queue_handle: queue_handle.clone(),
             scale_factor: 1.,
-            shm: winit_state.shm.wl_shm().clone(),
             shell_specific: ShellSpecificState::WlrLayer {
-                surface: ManuallyDrop::new(layer_surface),
+                surface: layer_surface,
                 last_configure: None,
             },
-            size,
+            shm: winit_state.shm.wl_shm().clone(),
+
+            size: initial_size.to_logical(1.),
             text_inputs: Vec::new(),
+            initial_size: Some(initial_size),
             title: String::default(),
             transparent: false,
             viewport,
         }
     }
 
-=======
-        let csd = self
-            .last_configure
-            .as_ref()
-            .map(|configure| configure.decoration_mode == DecorationMode::Client)
-            .unwrap_or(false);
-        if let Some(frame) = csd.then_some(self.frame.as_ref()).flatten() {
-            !frame.is_hidden()
-        } else {
-            // Server side decorations.
-            true
-        }
-    }
-
->>>>>>> 816798bf
     /// Get the outer size of the window.
     #[inline]
     pub fn outer_size(&self) -> LogicalSize<u32> {
@@ -961,25 +799,10 @@
 
     /// Refresh the decorations frame if it's present returning whether the client should redraw.
     pub fn refresh_frame(&mut self) -> bool {
-<<<<<<< HEAD
-        match self.shell_specific {
-            ShellSpecificState::Xdg {
-                frame: Some(ref mut frame),
-                ..
-            } => {
-                let dirty = frame.is_dirty();
-                if dirty {
-                    frame.draw();
-                }
-                dirty
-            }
-            _ => false,
-=======
-        if let Some(frame) = self.frame.as_mut() {
+        if let ShellSpecificState::Xdg {frame: Some(ref mut frame), .. } = self.shell_specific {
             if !frame.is_hidden() && frame.is_dirty() {
                 return frame.draw();
             }
->>>>>>> 816798bf
         }
 
         false
@@ -1013,16 +836,23 @@
 
     /// Try to resize the window when the user can do so.
     pub fn request_inner_size(&mut self, inner_size: Size) -> PhysicalSize<u32> {
-        if self
-            .last_configure
-            .as_ref()
-            .map(Self::is_stateless)
-            .unwrap_or(true)
-        {
-            self.resize(inner_size.to_logical(self.scale_factor()))
-        }
-
-        logical_to_physical_rounded(self.inner_size(), self.scale_factor())
+        let scale_factor = self.scale_factor();
+        match self.shell_specific {
+            ShellSpecificState::Xdg { ref last_configure, .. } => {
+                if last_configure
+                    .as_ref()
+                    .map(Self::is_stateless)
+                    .unwrap_or(true) {
+
+                    self.resize(inner_size.to_logical(scale_factor))
+                }
+            },
+            ShellSpecificState::WlrLayer { .. } => {
+                self.resize(inner_size.to_logical(scale_factor))
+            },
+        };
+
+        logical_to_physical_rounded(self.inner_size(), scale_factor)
     }
 
     /// Resize the window to the new inner size.
@@ -1111,7 +941,54 @@
         })
     }
 
-<<<<<<< HEAD
+    /// Set the custom cursor icon.
+    pub(crate) fn set_custom_cursor(&mut self, cursor: &CursorImage) {
+        let cursor = {
+            let mut pool = self.custom_cursor_pool.lock().unwrap();
+            CustomCursor::new(&mut pool, cursor)
+        };
+
+        if self.cursor_visible {
+            self.apply_custom_cursor(&cursor);
+        }
+
+        self.selected_cursor = SelectedCursor::Custom(cursor);
+    }
+
+    fn apply_custom_cursor(&self, cursor: &CustomCursor) {
+        self.apply_on_poiner(|pointer, _| {
+            let surface = pointer.surface();
+
+            let scale = surface
+                .data::<SurfaceData>()
+                .unwrap()
+                .surface_data()
+                .scale_factor();
+
+            surface.set_buffer_scale(scale);
+            surface.attach(Some(cursor.buffer.wl_buffer()), 0, 0);
+            if surface.version() >= 4 {
+                surface.damage_buffer(0, 0, cursor.w, cursor.h);
+            } else {
+                surface.damage(0, 0, cursor.w / scale, cursor.h / scale);
+            }
+            surface.commit();
+
+            let serial = pointer
+                .pointer()
+                .data::<WinitPointerData>()
+                .and_then(|data| data.pointer_data().latest_enter_serial())
+                .unwrap();
+
+            pointer.pointer().set_cursor(
+                serial,
+                Some(surface),
+                cursor.hotspot_x / scale,
+                cursor.hotspot_y / scale,
+            );
+        });
+    }
+
     pub fn is_maximized(&self) -> bool {
         match &self.shell_specific {
             ShellSpecificState::Xdg { last_configure, .. } => last_configure
@@ -1130,54 +1007,6 @@
                 .unwrap_or_default(),
             ShellSpecificState::WlrLayer { .. } => false,
         }
-=======
-    /// Set the custom cursor icon.
-    pub(crate) fn set_custom_cursor(&mut self, cursor: &CursorImage) {
-        let cursor = {
-            let mut pool = self.custom_cursor_pool.lock().unwrap();
-            CustomCursor::new(&mut pool, cursor)
-        };
-
-        if self.cursor_visible {
-            self.apply_custom_cursor(&cursor);
-        }
-
-        self.selected_cursor = SelectedCursor::Custom(cursor);
-    }
-
-    fn apply_custom_cursor(&self, cursor: &CustomCursor) {
-        self.apply_on_poiner(|pointer, _| {
-            let surface = pointer.surface();
-
-            let scale = surface
-                .data::<SurfaceData>()
-                .unwrap()
-                .surface_data()
-                .scale_factor();
-
-            surface.set_buffer_scale(scale);
-            surface.attach(Some(cursor.buffer.wl_buffer()), 0, 0);
-            if surface.version() >= 4 {
-                surface.damage_buffer(0, 0, cursor.w, cursor.h);
-            } else {
-                surface.damage(0, 0, cursor.w / scale, cursor.h / scale);
-            }
-            surface.commit();
-
-            let serial = pointer
-                .pointer()
-                .data::<WinitPointerData>()
-                .and_then(|data| data.pointer_data().latest_enter_serial())
-                .unwrap();
-
-            pointer.pointer().set_cursor(
-                serial,
-                Some(surface),
-                cursor.hotspot_x / scale,
-                cursor.hotspot_y / scale,
-            );
-        });
->>>>>>> 816798bf
     }
 
     /// Set maximum inner window size.
@@ -1323,12 +1152,17 @@
     }
 
     pub fn show_window_menu(&self, position: LogicalPosition<u32>) {
-        // TODO(kchibisov) handle touch serials.
-        self.apply_on_poiner(|_, data| {
-            let serial = data.latest_button_serial();
-            let seat = data.seat();
-            self.window.show_window_menu(seat, serial, position.into());
-        });
+        match &self.shell_specific {
+            ShellSpecificState::Xdg { window, .. } => {
+                // TODO(kchibisov) handle touch serials.
+                self.apply_on_poiner(|_, data| {
+                    let serial = data.latest_button_serial();
+                    let seat = data.seat();
+                    window.show_window_menu(seat, serial, position.into());
+                });
+            }
+            ShellSpecificState::WlrLayer { .. } => {}
+        }
     }
 
     /// Set the position of the cursor.
@@ -1376,50 +1210,45 @@
     /// Whether show or hide client side decorations.
     #[inline]
     pub fn set_decorate(&mut self, decorate: bool) {
-<<<<<<< HEAD
-        match self.shell_specific {
+        match &mut self.shell_specific {
             ShellSpecificState::Xdg {
-                frame: Some(ref mut frame),
+                window,
+                frame,
+                decorate: shell_decorate,
+                last_configure,
                 ..
             } => {
-                frame.set_hidden(!decorate);
-                // Force the resize.
-                self.resize(self.size);
-            }
-            ShellSpecificState::Xdg { frame: None, .. } => {}
+                if decorate == *shell_decorate {
+                    return;
+                }
+
+                *shell_decorate = decorate;
+
+                match last_configure
+                    .as_ref()
+                    .map(|configure| configure.decoration_mode)
+                {
+                    Some(DecorationMode::Server) if !*shell_decorate => {
+                        // To disable decorations we should request client and hide the frame.
+                        window
+                            .request_decoration_mode(Some(DecorationMode::Client))
+                    }
+                    _ if *shell_decorate => window
+                        .request_decoration_mode(Some(DecorationMode::Server)),
+                    _ => (),
+                }
+
+                if let Some(frame) = frame.as_mut() {
+                    frame.set_hidden(!decorate);
+                    // Force the resize.
+                    self.resize(self.size);
+                }
+            }
             ShellSpecificState::WlrLayer { .. } => {
                 if decorate {
                     warn!("Client-side decorations are ignored for layer_shell windows");
                 }
             }
-=======
-        if decorate == self.decorate {
-            return;
-        }
-
-        self.decorate = decorate;
-
-        match self
-            .last_configure
-            .as_ref()
-            .map(|configure| configure.decoration_mode)
-        {
-            Some(DecorationMode::Server) if !self.decorate => {
-                // To disable decorations we should request client and hide the frame.
-                self.window
-                    .request_decoration_mode(Some(DecorationMode::Client))
-            }
-            _ if self.decorate => self
-                .window
-                .request_decoration_mode(Some(DecorationMode::Server)),
-            _ => (),
-        }
-
-        if let Some(frame) = self.frame.as_mut() {
-            frame.set_hidden(!decorate);
-            // Force the resize.
-            self.resize(self.size);
->>>>>>> 816798bf
         }
     }
 
@@ -1488,7 +1317,7 @@
             let _ = self.wl_surface().set_buffer_scale(self.scale_factor as _);
         }
 
-        if let Some(frame) = self.frame.as_mut() {
+        if let ShellSpecificState::Xdg { frame: Some(ref mut frame), .. } = self.shell_specific {
             frame.set_scaling_factor(scale_factor);
         }
     }
@@ -1498,7 +1327,7 @@
     pub fn set_blur(&mut self, blurred: bool) {
         if blurred && self.blur.is_none() {
             if let Some(blur_manager) = self.blur_manager.as_ref() {
-                let blur = blur_manager.blur(self.window.wl_surface(), &self.queue_handle);
+                let blur = blur_manager.blur(self.wl_surface(), &self.queue_handle);
                 blur.commit();
                 self.blur = Some(blur);
             } else {
@@ -1508,7 +1337,7 @@
             self.blur_manager
                 .as_ref()
                 .unwrap()
-                .unset(self.window.wl_surface());
+                .unset(self.wl_surface());
             self.blur.take().unwrap().release();
         }
     }
@@ -1572,29 +1401,6 @@
 
 impl Drop for WindowState {
     fn drop(&mut self) {
-<<<<<<< HEAD
-        match &mut self.shell_specific {
-            ShellSpecificState::Xdg { window, .. } => {
-                let surface = window.wl_surface().clone();
-                unsafe {
-                    ManuallyDrop::drop(window);
-                }
-
-                surface.destroy();
-            }
-            ShellSpecificState::WlrLayer {
-                surface: layer_surface,
-                ..
-            } => {
-                let surface = layer_surface.wl_surface().clone();
-                unsafe {
-                    ManuallyDrop::drop(layer_surface);
-                }
-
-                surface.destroy()
-            }
-        }
-=======
         if let Some(blur) = self.blur.take() {
             blur.release();
         }
@@ -1609,7 +1415,6 @@
 
         // NOTE: the wl_surface used by the window is being cleaned up when
         // dropping SCTK `Window`.
->>>>>>> 816798bf
     }
 }
 
